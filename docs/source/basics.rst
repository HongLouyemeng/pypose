Basics
======

.. currentmodule:: pypose

.. autosummary::
    :toctree: generated
    :nosignatures:

    :template: autosummary/class.rst
    add
    add_
    mul
    bmv
<<<<<<< HEAD
    msqrt
=======
    pm
>>>>>>> 16cb8cc3
    Exp
    Log
    Inv
    Retr
    Act
    Adj
    AdjT
    Jinvp
    Jr
    randn_so3
    randn_SO3
    randn_se3
    randn_SE3
    randn_sim3
    randn_Sim3
    randn_rxso3
    randn_RxSO3
    randn_like
    identity_so3
    identity_SO3
    identity_se3
    identity_SE3
    identity_sim3
    identity_Sim3
    identity_rxso3
    identity_RxSO3
    identity_like
    cumprod
    cumprod_
    cummul
    cummul_
    cumops
    cumops_<|MERGE_RESOLUTION|>--- conflicted
+++ resolved
@@ -12,11 +12,8 @@
     add_
     mul
     bmv
-<<<<<<< HEAD
     msqrt
-=======
     pm
->>>>>>> 16cb8cc3
     Exp
     Log
     Inv
